--- conflicted
+++ resolved
@@ -16,11 +16,7 @@
       with:
         source: '.'
         exclude: ''
-<<<<<<< HEAD
-        extensions: 'h.in,h,cpp'
-=======
-        extensions: 'h,cpp,h.in,cc'
->>>>>>> f874b234
+        extensions: 'h.in,h,cc,cpp'
         clangFormatVersion: 6
         inplace: true
     - run: |
