--- conflicted
+++ resolved
@@ -68,8 +68,7 @@
 #define DIVUPARTIAL
 #define CONSCONVPBC
 //#define CHANNEL
-//#define VORTEX
-#define POISEUILLE
+#define VORTEX
 
 namespace DG_NavierStokes
 {
@@ -91,48 +90,11 @@
   const double STATISTICS_START_TIME = 50.0;
   const bool DIVU_TIMESERIES = false; //true;
   const int MAX_NUM_STEPS = 1e6;
-<<<<<<< HEAD
-  const double CFL = 8.0;
-=======
   const double CFL = 2.;
->>>>>>> e81d826b
 
   const double VISCOSITY = 0.025;//1./180.0;//0.005; // Taylor vortex: 0.01; vortex problem (Hesthaven): 0.025; Poisseuille 0.005; Kovasznay 0.025; Stokes 1.0
 
   const double MAX_VELOCITY = 1.4; // Taylor vortex: 1; vortex problem (Hesthaven): 1.5; Poisseuille 1.0; Kovasznay 4.0
-  const double stab_factor = 1.0;
-  const double K=0.0e2; //grad-div stabilization/penalty parameter
-  const double CS = 0.0; // Smagorinsky constant
-  const double ML = 0.0; // mixing-length model for xwall
-  const bool variabletauw = false;
-  const double DTAUW = 1.0;
-
-  const double MAX_WDIST_XWALL = 0.2;
-  const double GRID_STRETCH_FAC = 1.8;
-  const bool pure_dirichlet_bc = false;
-#endif
-
-#ifdef POISEUILLE
-  const unsigned int fe_degree = 2;
-  const unsigned int fe_degree_p = fe_degree;//fe_degree-1;
-  const unsigned int fe_degree_xwall = 1;
-  const unsigned int n_q_points_1d_xwall = 1;
-  const unsigned int dimension = 2; // dimension >= 2
-  const unsigned int refine_steps_min = 3;
-  const unsigned int refine_steps_max = 3;
-
-  const double START_TIME = 0.0;
-  const double END_TIME = 1.0; // Poisseuille 5.0;  Kovasznay 1.0
-  const double OUTPUT_INTERVAL_TIME = 0.1;
-  const double OUTPUT_START_TIME = 0.0;
-  const double STATISTICS_START_TIME = 50.0;
-  const bool DIVU_TIMESERIES = false; //true;
-  const int MAX_NUM_STEPS = 1e6;
-  const double CFL = 0.5;
-
-  const double VISCOSITY = 0.1;
-
-  const double MAX_VELOCITY = 1.0;
   const double stab_factor = 1.0;
   const double K=0.0e2; //grad-div stabilization/penalty parameter
   const double CS = 0.0; // Smagorinsky constant
@@ -207,9 +169,8 @@
   template<int dim>
   double AnalyticalSolution<dim>::value(const Point<dim> &p,const unsigned int /* component */) const
   {
-    double t = this->get_time();
+      double t = this->get_time();
     double result = 0.0;
-    (void)t;
     /*********************** cavitiy flow *******************************/
   /*  const double T = 0.1;
     if(component == 0 && (std::abs(p[1]-1.0)<1.0e-15))
@@ -228,7 +189,6 @@
     /********************************************************************/
 
     /****************** Poisseuille flow problem ************************/
-#ifdef POISEUILLE
     // constant velocity profile at inflow
    /* const double pressure_gradient = -0.01;
     double T = 0.5;
@@ -236,16 +196,15 @@
     result = (t<T? (t/T) : 1.0); */
 
     // parabolic velocity profile at inflow - stationary
-    const double pressure_gradient = -2.*VISCOSITY*MAX_VELOCITY;
+    /*const double pressure_gradient = -2.*VISCOSITY*MAX_VELOCITY;
     if(component == 0)
     result = 1.0/VISCOSITY*pressure_gradient*(pow(p[1],2.0)-1.0)/2.0;
     if(component == dim)
-    result = (p[0]-4.0)*pressure_gradient;
+    result = (p[0]-1.0)*pressure_gradient;*/
 
     // parabolic velocity profile at inflow - instationary
 //    const double pressure_gradient = -2.*VISCOSITY*MAX_VELOCITY;
 //    double T = 0.5;
-#endif
     /********************************************************************/
 
     /****************** turbulent channel flow ************************/
@@ -357,7 +316,6 @@
   {
     double t = this->get_time();
     double result = 0.0;
-    (void)t;
 
     // Kovasznay flow
 //    const double pi = numbers::PI;
@@ -408,11 +366,6 @@
         result = 2.0*pi*(std::cos(2.0*pi*p[0]) - std::cos(2.0*pi*p[1]))*std::exp(-4.0*pi*pi*VISCOSITY*t);
     }
 #endif
-
-#ifdef POISEUILLE
-//    if(component==1)
-//      result = - MAX_VELOCITY * 2.0 * p[1];
-#endif
     return result;
   }
 
@@ -476,7 +429,7 @@
 
   double t = this->get_time();
   double result = 0.0;
-  (void)t;
+
   // Stokes problem (Guermond,2003 & 2006)
 //  const double pi = numbers::PI;
 //  double sint = std::sin(t);
@@ -519,7 +472,7 @@
   {
   double t = this->get_time();
   double result = 0.0;
-  (void)t;
+
   //Taylor vortex (Shahbazi et al.,2007)
 //  const double pi = numbers::PI;
 //  if(component == 0)
@@ -3604,7 +3557,7 @@
   void NavierStokesOperation<dim, fe_degree, fe_degree_p, fe_degree_xwall, n_q_points_1d_xwall>::
   update_time_integrator (unsigned int time_step_number)
   {
-    if(time_step_number==1)
+    if(time_step_number ==1)
     {
       //BDF2
       gamma0 = 3.0/2.0;
@@ -3615,7 +3568,7 @@
       beta[1] = -1.0;
       beta[2] = 0.0;
     }
-    if(time_step_number==2)
+    if(time_step_number ==2)
     {
       //BDF3
       gamma0 = 11./6.;
@@ -3632,14 +3585,20 @@
   void NavierStokesOperation<dim, fe_degree, fe_degree_p, fe_degree_xwall, n_q_points_1d_xwall>::
   check_time_integrator(unsigned int time_step_number)
   {
+//    if (std::abs(gamma0-1.0)>1.e-12 || std::abs(alpha[0]-1.0)>1.e-12 || std::abs(alpha[1]-0.0)>1.e-12 || std::abs(beta[0]-1.0)>1.e-12 || std::abs(beta[1]-0.0)>1.e-12)
+//    {
+//      std::cout<< "Time integrator constants invalid!" << std::endl;
+//      std::abort();
+//    }
       std::cout << "Time integrator constants: time step "<< time_step_number << std::endl
-                <<"Gamma0: " << gamma0 << std::endl
-                <<"Alpha0: " << alpha[0] << std::endl
-                <<"Alpha1: " << alpha[1] << std::endl
-                <<"Alpha2: " << alpha[2] << std::endl
-                <<"Beta0: "  << beta[0] << std::endl
-                <<"Beta1: "  << beta[1] << std::endl
-                <<"Beta2: "  << beta[2] << std::endl << std::endl;
+          <<"Gamma0: " << gamma0 << std::endl
+          <<"Alpha0: " << alpha[0] << std::endl
+          <<"Alpha1: " << alpha[1] << std::endl
+          <<"Alpha2: " << alpha[2] << std::endl
+          <<"Beta0: " << beta[0] << std::endl
+          <<"Beta1: " << beta[1] << std::endl
+          <<"Beta2: " << beta[2] << std::endl << std::endl;
+
   }
 
   template<int dim, int fe_degree, int fe_degree_p, int fe_degree_xwall, int n_q_points_1d_xwall>
@@ -6314,33 +6273,15 @@
     typename Triangulation<dim>::cell_iterator cell = triangulation.begin(), endc = triangulation.end();
     for(;cell!=endc;++cell)
     {
-      for(unsigned int face_number=0;face_number < GeometryInfo<dim>::faces_per_cell;++face_number)
-      {
-       if (((std::fabs(cell->face(face_number)->center()(0) - right)< 1e-12) && (cell->face(face_number)->center()(1)<0))||
-           ((std::fabs(cell->face(face_number)->center()(0) - left)< 1e-12) && (cell->face(face_number)->center()(1)>0))||
-           ((std::fabs(cell->face(face_number)->center()(1) - left)< 1e-12) && (cell->face(face_number)->center()(0)<0))||
-           ((std::fabs(cell->face(face_number)->center()(1) - right)< 1e-12) && (cell->face(face_number)->center()(0)>0)))
-          cell->face(face_number)->set_boundary_indicator (1);
-      }
-    }
-#endif
-
-#ifdef POISEUILLE
-    std::vector<unsigned int> repetitions({2,1});
-    Point<dim> point1(0.0,-1.0), point2(4.0,1.0);
-    GridGenerator::subdivided_hyper_rectangle(triangulation,repetitions,point1,point2);
-
-    // set boundary indicator
-    typename Triangulation<dim>::cell_iterator cell = triangulation.begin(), endc = triangulation.end();
-    for(;cell!=endc;++cell)
-    {
-      for(unsigned int face_number=0;face_number < GeometryInfo<dim>::faces_per_cell;++face_number)
-      {
-       if ((std::fabs(cell->face(face_number)->center()(0) - 4.0)< 1e-12))
-          cell->face(face_number)->set_boundary_indicator (1);
-      }
-    }
-    triangulation.refine_global(n_refinements);
+    for(unsigned int face_number=0;face_number < GeometryInfo<dim>::faces_per_cell;++face_number)
+    {
+     if (((std::fabs(cell->face(face_number)->center()(0) - right)< 1e-12) && (cell->face(face_number)->center()(1)<0))||
+         ((std::fabs(cell->face(face_number)->center()(0) - left)< 1e-12) && (cell->face(face_number)->center()(1)>0))||
+         ((std::fabs(cell->face(face_number)->center()(1) - left)< 1e-12) && (cell->face(face_number)->center()(0)<0))||
+         ((std::fabs(cell->face(face_number)->center()(1) - right)< 1e-12) && (cell->face(face_number)->center()(0)>0)))
+        cell->face(face_number)->set_boundary_indicator (1);
+    }
+    }
 #endif
 
     pcout << std::endl << "Generating grid for " << dim << "-dimensional problem" << std::endl << std::endl
